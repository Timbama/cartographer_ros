/*
 * Copyright 2016 The Cartographer Authors
 *
 * Licensed under the Apache License, Version 2.0 (the "License");
 * you may not use this file except in compliance with the License.
 * You may obtain a copy of the License at
 *
 *      http://www.apache.org/licenses/LICENSE-2.0
 *
 * Unless required by applicable law or agreed to in writing, software
 * distributed under the License is distributed on an "AS IS" BASIS,
 * WITHOUT WARRANTIES OR CONDITIONS OF ANY KIND, either express or implied.
 * See the License for the specific language governing permissions and
 * limitations under the License.
 */

#ifndef CARTOGRAPHER_ROS_NODE_H_
#define CARTOGRAPHER_ROS_NODE_H_

#include <memory>
#include <vector>

#include "cartographer/common/mutex.h"
#include "cartographer_ros/map_builder_bridge.h"
#include "cartographer_ros/node_options.h"
#include "cartographer_ros/trajectory_options.h"
#include "cartographer_ros_msgs/FinishTrajectory.h"
#include "cartographer_ros_msgs/SensorTopics.h"
#include "cartographer_ros_msgs/StartTrajectory.h"
#include "cartographer_ros_msgs/SubmapEntry.h"
#include "cartographer_ros_msgs/SubmapList.h"
#include "cartographer_ros_msgs/SubmapQuery.h"
#include "cartographer_ros_msgs/TrajectoryOptions.h"
#include "cartographer_ros_msgs/TrajectorySubmapList.h"
#include "cartographer_ros_msgs/WriteAssets.h"
#include "ros/ros.h"
#include "visualization_msgs/Marker.h"
#include "tf2_ros/transform_broadcaster.h"
#include "visualization_msgs/Marker.h"

namespace cartographer_ros {

// Default topic names; expected to be remapped as needed.
constexpr char kLaserScanTopic[] = "scan";
constexpr char kMultiEchoLaserScanTopic[] = "echoes";
constexpr char kPointCloud2Topic[] = "points2";
constexpr char kImuTopic[] = "imu";
constexpr char kOdometryTopic[] = "odom";
constexpr char kFinishTrajectoryServiceName[] = "finish_trajectory";
constexpr char kOccupancyGridTopic[] = "map";
constexpr char kScanMatchedPointCloudTopic[] = "scan_matched_points2";
constexpr char kSubmapListTopic[] = "submap_list";
constexpr char kSubmapQueryServiceName[] = "submap_query";
constexpr char kStartTrajectoryServiceName[] = "start_trajectory";
constexpr char kWriteAssetsServiceName[] = "write_assets";

// Wires up ROS topics to SLAM.
class Node {
 public:
  Node(const NodeOptions& node_options, tf2_ros::Buffer* tf_buffer);
  ~Node();

  Node(const Node&) = delete;
  Node& operator=(const Node&) = delete;

  // Finishes all yet active trajectories.
  void FinishAllTrajectories();

  // Starts the first trajectory with the default topics.
  void StartTrajectoryWithDefaultTopics(const TrajectoryOptions& options);

  ::ros::NodeHandle* node_handle();
  MapBuilderBridge* map_builder_bridge();

 private:
  bool HandleSubmapQuery(
      cartographer_ros_msgs::SubmapQuery::Request& request,
      cartographer_ros_msgs::SubmapQuery::Response& response);
  bool HandleStartTrajectory(
      cartographer_ros_msgs::StartTrajectory::Request& request,
      cartographer_ros_msgs::StartTrajectory::Response& response);
  bool HandleFinishTrajectory(
      cartographer_ros_msgs::FinishTrajectory::Request& request,
      cartographer_ros_msgs::FinishTrajectory::Response& response);
  bool HandleWriteAssets(
      cartographer_ros_msgs::WriteAssets::Request& request,
      cartographer_ros_msgs::WriteAssets::Response& response);
  int AddTrajectory(const TrajectoryOptions& options,
                    const cartographer_ros_msgs::SensorTopics& topics);
  void LaunchSubscribers(const TrajectoryOptions& options,
                         const cartographer_ros_msgs::SensorTopics& topics,
                         int trajectory_id);
  void PublishSubmapList(const ::ros::WallTimerEvent& timer_event);
  void PublishTrajectoryStates(const ::ros::WallTimerEvent& timer_event);
  void PublishScanStates(const ::ros::WallTimerEvent& timer_event);
  void PublishTSDF(const ::ros::WallTimerEvent& timer_event);
  void SpinOccupancyGridThreadForever();
<<<<<<< HEAD
=======
  bool ValidateTrajectoryOptions(const TrajectoryOptions& options);
  bool ValidateTopicName(const ::cartographer_ros_msgs::SensorTopics& topics,
                         const TrajectoryOptions& options);

  void PublishTSDF(const ::ros::WallTimerEvent& timer_event);
>>>>>>> a4b2dd5a
  void FillMarkerTopicWithMeshes(const chisel::MeshMap& meshMap, visualization_msgs::Marker* marker, int idx = -1);

  const NodeOptions node_options_;

  tf2_ros::TransformBroadcaster tf_broadcaster_;

  cartographer::common::Mutex mutex_;
  MapBuilderBridge map_builder_bridge_ GUARDED_BY(mutex_);

  ::ros::NodeHandle node_handle_;
  ::ros::Publisher submap_list_publisher_;
  // These ros::ServiceServers need to live for the lifetime of the node.
  std::vector<::ros::ServiceServer> service_servers_;
  ::ros::Publisher scan_matched_point_cloud_publisher_;
  cartographer::common::Time last_scan_matched_point_cloud_time_ =
      cartographer::common::Time::min();

<<<<<<< HEAD

=======
>>>>>>> a4b2dd5a
  ::ros::Publisher mesh_publisher_;
  ::ros::Publisher uncorrected_mesh_publisher_;
  ::ros::Publisher debug_mesh_publisher_;
  ::ros::Publisher normal_publisher_;
  ::ros::Publisher tsdf_publisher_;
  ::ros::Publisher aggregated_scan_publisher_;
  ::ros::Publisher raw_aggregated_scan_publisher_;
  ::ros::Publisher matched_batch_publisher_;

<<<<<<< HEAD
=======

  // These are keyed with 'trajectory_id'.
  std::unordered_map<int, ::ros::Subscriber> laser_scan_subscribers_;
  std::unordered_map<int, ::ros::Subscriber> multi_echo_laser_scan_subscribers_;
  std::unordered_map<int, ::ros::Subscriber> odom_subscribers_;
  std::unordered_map<int, ::ros::Subscriber> imu_subscribers_;
  std::unordered_map<int, std::vector<::ros::Subscriber>>
      point_cloud_subscribers_;
  std::unordered_map<int, bool> is_active_trajectory_ GUARDED_BY(mutex_);
>>>>>>> a4b2dd5a
  ::ros::Publisher occupancy_grid_publisher_;
  std::thread occupancy_grid_thread_;
  bool terminating_ = false GUARDED_BY(mutex_);

  // We have to keep the timer handles of ::ros::WallTimers around, otherwise
  // they do not fire.
  std::vector<::ros::WallTimer> wall_timers_;
};

}  // namespace cartographer_ros

#endif  // CARTOGRAPHER_ROS_NODE_H_<|MERGE_RESOLUTION|>--- conflicted
+++ resolved
@@ -95,14 +95,11 @@
   void PublishScanStates(const ::ros::WallTimerEvent& timer_event);
   void PublishTSDF(const ::ros::WallTimerEvent& timer_event);
   void SpinOccupancyGridThreadForever();
-<<<<<<< HEAD
-=======
   bool ValidateTrajectoryOptions(const TrajectoryOptions& options);
   bool ValidateTopicName(const ::cartographer_ros_msgs::SensorTopics& topics,
                          const TrajectoryOptions& options);
 
   void PublishTSDF(const ::ros::WallTimerEvent& timer_event);
->>>>>>> a4b2dd5a
   void FillMarkerTopicWithMeshes(const chisel::MeshMap& meshMap, visualization_msgs::Marker* marker, int idx = -1);
 
   const NodeOptions node_options_;
@@ -120,10 +117,6 @@
   cartographer::common::Time last_scan_matched_point_cloud_time_ =
       cartographer::common::Time::min();
 
-<<<<<<< HEAD
-
-=======
->>>>>>> a4b2dd5a
   ::ros::Publisher mesh_publisher_;
   ::ros::Publisher uncorrected_mesh_publisher_;
   ::ros::Publisher debug_mesh_publisher_;
@@ -133,8 +126,6 @@
   ::ros::Publisher raw_aggregated_scan_publisher_;
   ::ros::Publisher matched_batch_publisher_;
 
-<<<<<<< HEAD
-=======
 
   // These are keyed with 'trajectory_id'.
   std::unordered_map<int, ::ros::Subscriber> laser_scan_subscribers_;
@@ -144,7 +135,6 @@
   std::unordered_map<int, std::vector<::ros::Subscriber>>
       point_cloud_subscribers_;
   std::unordered_map<int, bool> is_active_trajectory_ GUARDED_BY(mutex_);
->>>>>>> a4b2dd5a
   ::ros::Publisher occupancy_grid_publisher_;
   std::thread occupancy_grid_thread_;
   bool terminating_ = false GUARDED_BY(mutex_);
