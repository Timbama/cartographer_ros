/*
 * Copyright 2016 The Cartographer Authors
 *
 * Licensed under the Apache License, Version 2.0 (the "License");
 * you may not use this file except in compliance with the License.
 * You may obtain a copy of the License at
 *
 *      http://www.apache.org/licenses/LICENSE-2.0
 *
 * Unless required by applicable law or agreed to in writing, software
 * distributed under the License is distributed on an "AS IS" BASIS,
 * WITHOUT WARRANTIES OR CONDITIONS OF ANY KIND, either express or implied.
 * See the License for the specific language governing permissions and
 * limitations under the License.
 */

#include "cartographer_ros/sensor_bridge.h"

#include "cartographer/kalman_filter/pose_tracker.h"
#include "cartographer_ros/msg_conversion.h"
#include "cartographer_ros/time_conversion.h"

namespace cartographer_ros {

namespace carto = ::cartographer;

using carto::transform::Rigid3d;

namespace {

const string& CheckNoLeadingSlash(const string& frame_id) {
  if (frame_id.size() > 0) {
    CHECK_NE(frame_id[0], '/');
  }
  return frame_id;
}

}  // namespace

SensorBridge::SensorBridge(
    const string& tracking_frame, const double lookup_transform_timeout_sec,
    tf2_ros::Buffer* const tf_buffer,
    carto::mapping::TrajectoryBuilder* const trajectory_builder)
    : tf_bridge_(tracking_frame, lookup_transform_timeout_sec, tf_buffer),
      trajectory_builder_(trajectory_builder), last_range_data_time(0) {}

void SensorBridge::HandleOdometryMessage(
    const string& sensor_id, const nav_msgs::Odometry::ConstPtr& msg) {
  const carto::common::Time time = FromRos(msg->header.stamp);
  const auto sensor_to_tracking = tf_bridge_.LookupToTracking(
      time, CheckNoLeadingSlash(msg->child_frame_id));
  if (sensor_to_tracking != nullptr) {
    trajectory_builder_->AddOdometerData(
        sensor_id, time,
        ToRigid3d(msg->pose.pose) * sensor_to_tracking->inverse());
  }
}

void SensorBridge::HandleImuMessage(const string& sensor_id,
                                    const sensor_msgs::Imu::ConstPtr& msg) {
  CHECK_NE(msg->linear_acceleration_covariance[0], -1)
      << "Your IMU data claims to not contain linear acceleration measurements "
         "by setting linear_acceleration_covariance[0] to -1. Cartographer "
         "requires this data to work. See "
         "http://docs.ros.org/api/sensor_msgs/html/msg/Imu.html.";
  CHECK_NE(msg->angular_velocity_covariance[0], -1)
      << "Your IMU data claims to not contain angular velocity measurements "
         "by setting angular_velocity_covariance[0] to -1. Cartographer "
         "requires this data to work. See "
         "http://docs.ros.org/api/sensor_msgs/html/msg/Imu.html.";

  const carto::common::Time time = FromRos(msg->header.stamp);
  const auto sensor_to_tracking = tf_bridge_.LookupToTracking(
      time, CheckNoLeadingSlash(msg->header.frame_id));
  if (sensor_to_tracking != nullptr) {
    CHECK(sensor_to_tracking->translation().norm() < 1e-5)
        << "The IMU frame must be colocated with the tracking frame. "
           "Transforming linear acceleration into the tracking frame will "
           "otherwise be imprecise.";
    trajectory_builder_->AddImuData(
        sensor_id, time,
        sensor_to_tracking->rotation() * ToEigen(msg->linear_acceleration),
        sensor_to_tracking->rotation() * ToEigen(msg->angular_velocity));
  }
}

void SensorBridge::HandleLaserScanMessage(
    const string& sensor_id, const sensor_msgs::LaserScan::ConstPtr& msg) {
  HandleRangefinder(sensor_id, FromRos(msg->header.stamp), msg->header.frame_id,
                    ToPointCloudWithIntensities(*msg).points);
}

void SensorBridge::HandleMultiEchoLaserScanMessage(
    const string& sensor_id,
    const sensor_msgs::MultiEchoLaserScan::ConstPtr& msg) {
  HandleRangefinder(sensor_id, FromRos(msg->header.stamp), msg->header.frame_id,
                    ToPointCloudWithIntensities(*msg).points);
}

void SensorBridge::HandlePointCloud2Message(
    const string& sensor_id, const sensor_msgs::PointCloud2::ConstPtr& msg) {
<<<<<<< HEAD
    if(last_range_data_time >msg->header.stamp)
    {
        ROS_WARN("Dropping pointcloud to maintain time consistency.");
        return;
    }
    else
    {
        last_range_data_time = msg->header.stamp;
    }
=======
  if(last_range_data_time >msg->header.stamp)
  {
      ROS_WARN("Dropping pointcloud to maintain time consistency.");
      return;
  }
  else
  {
      last_range_data_time = msg->header.stamp;
  }
>>>>>>> a4b2dd5a

  pcl::PointCloud<pcl::PointXYZ> pcl_point_cloud;
  pcl::fromROSMsg(*msg, pcl_point_cloud);
  carto::sensor::PointCloud point_cloud;
  for (const auto& point : pcl_point_cloud) {
    point_cloud.emplace_back(point.x, point.y, point.z);
  }
  HandleRangefinder(sensor_id, FromRos(msg->header.stamp), msg->header.frame_id,
                    point_cloud);
}

const TfBridge& SensorBridge::tf_bridge() const { return tf_bridge_; }

void SensorBridge::HandleRangefinder(const string& sensor_id,
                                     const carto::common::Time time,
                                     const string& frame_id,
                                     const carto::sensor::PointCloud& ranges) {

//bridge sensor -0.245138    0.150075    0.622001
  const auto sensor_to_tracking =
      tf_bridge_.LookupToTracking(time, CheckNoLeadingSlash(frame_id));


  if (sensor_to_tracking != nullptr) {

    trajectory_builder_->AddRangefinderData(
        sensor_id, time, sensor_to_tracking->translation().cast<float>(),
        carto::sensor::TransformPointCloud(ranges,
                                           sensor_to_tracking->cast<float>()));
  }
}

}  // namespace cartographer_ros<|MERGE_RESOLUTION|>--- conflicted
+++ resolved
@@ -99,17 +99,6 @@
 
 void SensorBridge::HandlePointCloud2Message(
     const string& sensor_id, const sensor_msgs::PointCloud2::ConstPtr& msg) {
-<<<<<<< HEAD
-    if(last_range_data_time >msg->header.stamp)
-    {
-        ROS_WARN("Dropping pointcloud to maintain time consistency.");
-        return;
-    }
-    else
-    {
-        last_range_data_time = msg->header.stamp;
-    }
-=======
   if(last_range_data_time >msg->header.stamp)
   {
       ROS_WARN("Dropping pointcloud to maintain time consistency.");
@@ -119,7 +108,6 @@
   {
       last_range_data_time = msg->header.stamp;
   }
->>>>>>> a4b2dd5a
 
   pcl::PointCloud<pcl::PointXYZ> pcl_point_cloud;
   pcl::fromROSMsg(*msg, pcl_point_cloud);
