--- conflicted
+++ resolved
@@ -60,11 +60,6 @@
   <depend>urdf</depend>
   <depend>yaml-cpp</depend>
   <depend>visualization_msgs</depend>
-<<<<<<< HEAD
-
-
-=======
->>>>>>> a4b2dd5a
 
   <test_depend>rosunit</test_depend>
 
